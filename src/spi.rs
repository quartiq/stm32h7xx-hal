--- conflicted
+++ resolved
@@ -212,13 +212,10 @@
     }
 
     /// Suspend a transaction automatically if data is not available in the FIFO.
-<<<<<<< HEAD
-=======
     ///
     /// # Note
     /// This will de-assert CSn when no data is available for transmission and hardware is managing
     /// the CSn pin.
->>>>>>> cbb31d0b
     pub fn suspend_when_inactive(mut self) -> Self {
         self.suspend_when_inactive = true;
         self
