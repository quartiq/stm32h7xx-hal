--- conflicted
+++ resolved
@@ -53,9 +53,6 @@
 }
 
 pub trait I2cExt<I2C>: Sized {
-<<<<<<< HEAD
-    fn i2c<PINS, F>(self, _pins: PINS, freq: F, ccdr: &Ccdr) -> I2c<I2C>
-=======
     type Rec: ResetEnable;
 
     fn i2c<PINS, F>(
@@ -65,21 +62,16 @@
         prec: Self::Rec,
         clocks: &CoreClocks,
     ) -> I2c<I2C>
->>>>>>> cfde5873
     where
         PINS: Pins<I2C>,
         F: Into<Hertz>;
 
-<<<<<<< HEAD
-    fn i2c_unchecked<F>(self, freq: F, ccdr: &Ccdr) -> I2c<I2C>
-=======
     fn i2c_unchecked<F>(
         self,
         freq: F,
         prec: Self::Rec,
         clocks: &CoreClocks,
     ) -> I2c<I2C>
->>>>>>> cfde5873
     where
         F: Into<Hertz>;
 }
@@ -229,40 +221,21 @@
                 }
 
                 /// Releases the I2C peripheral
-<<<<<<< HEAD
-                pub fn free(self) -> $I2CX {
-                    self.i2c
-=======
                 pub fn free(self) -> ($I2CX, rec::$Rec) {
                     (self.i2c, rec::$Rec { _marker: PhantomData })
->>>>>>> cfde5873
                 }
             }
 
             impl I2cExt<$I2CX> for $I2CX {
-<<<<<<< HEAD
-                fn i2c<PINS, F>(self, _pins: PINS, freq: F, ccdr: &Ccdr) -> I2c<$I2CX>
-=======
                 type Rec = rec::$Rec;
 
                 fn i2c<PINS, F>(self, _pins: PINS, freq: F,
                                 prec: rec::$Rec,
                                 clocks: &CoreClocks) -> I2c<$I2CX>
->>>>>>> cfde5873
                 where
                     PINS: Pins<$I2CX>,
                     F: Into<Hertz>
                 {
-<<<<<<< HEAD
-                    I2c::$i2cX(self, freq, ccdr)
-                }
-
-                fn i2c_unchecked<F>(self, freq: F, ccdr: &Ccdr) -> I2c<$I2CX>
-                where
-                    F: Into<Hertz>
-                {
-                    I2c::$i2cX(self, freq, ccdr)
-=======
                     I2c::$i2cX(self, freq, prec, clocks)
                 }
 
@@ -273,7 +246,6 @@
                     F: Into<Hertz>
                 {
                     I2c::$i2cX(self, freq, prec, clocks)
->>>>>>> cfde5873
                 }
             }
 
